# Author: Olivier Grisel <olivier.grisel@ensta.org>
#
# License: BSD Style.
"""Utilities to build feature vectors from text documents"""

from collections import defaultdict
import re
import unicodedata
import numpy as np
import scipy.sparse as sp

ENGLISH_STOP_WORDS = set([
    "a", "about", "above", "across", "after", "afterwards", "again", "against",
    "all", "almost", "alone", "along", "already", "also", "although", "always",
    "am", "among", "amongst", "amoungst", "amount", "an", "and", "another",
    "any", "anyhow", "anyone", "anything", "anyway", "anywhere", "are",
    "around", "as", "at", "back", "be", "became", "because", "become",
    "becomes", "becoming", "been", "before", "beforehand", "behind", "being",
    "below", "beside", "besides", "between", "beyond", "bill", "both", "bottom",
    "but", "by", "call", "can", "cannot", "cant", "co", "computer", "con",
    "could", "couldnt", "cry", "de", "describe", "detail", "do", "done", "down",
    "due", "during", "each", "eg", "eight", "either", "eleven", "else",
    "elsewhere", "empty", "enough", "etc", "even", "ever", "every", "everyone",
    "everything", "everywhere", "except", "few", "fifteen", "fify", "fill",
    "find", "fire", "first", "five", "for", "former", "formerly", "forty",
    "found", "four", "from", "front", "full", "further", "get", "give", "go",
    "had", "has", "hasnt", "have", "he", "hence", "her", "here", "hereafter",
    "hereby", "herein", "hereupon", "hers", "herself", "him", "himself", "his",
    "how", "however", "hundred", "i", "ie", "if", "in", "inc", "indeed",
    "interest", "into", "is", "it", "its", "itself", "keep", "last", "latter",
    "latterly", "least", "less", "ltd", "made", "many", "may", "me",
    "meanwhile", "might", "mill", "mine", "more", "moreover", "most", "mostly",
    "move", "much", "must", "my", "myself", "name", "namely", "neither", "never",
    "nevertheless", "next", "nine", "no", "nobody", "none", "noone", "nor",
    "not", "nothing", "now", "nowhere", "of", "off", "often", "on", "once",
    "one", "only", "onto", "or", "other", "others", "otherwise", "our", "ours",
    "ourselves", "out", "over", "own", "part", "per", "perhaps", "please",
    "put", "rather", "re", "same", "see", "seem", "seemed", "seeming", "seems",
    "serious", "several", "she", "should", "show", "side", "since", "sincere",
    "six", "sixty", "so", "some", "somehow", "someone", "something", "sometime",
    "sometimes", "somewhere", "still", "such", "system", "take", "ten", "than",
    "that", "the", "their", "them", "themselves", "then", "thence", "there",
    "thereafter", "thereby", "therefore", "therein", "thereupon", "these",
    "they", "thick", "thin", "third", "this", "those", "though", "three",
    "through", "throughout", "thru", "thus", "to", "together", "too", "top",
    "toward", "towards", "twelve", "twenty", "two", "un", "under", "until",
    "up", "upon", "us", "very", "via", "was", "we", "well", "were", "what",
    "whatever", "when", "whence", "whenever", "where", "whereafter", "whereas",
    "whereby", "wherein", "whereupon", "wherever", "whether", "which", "while",
    "whither", "who", "whoever", "whole", "whom", "whose", "why", "will",
    "with", "within", "without", "would", "yet", "you", "your", "yours",
    "yourself", "yourselves"])


def strip_accents(s):
    """Transform accentuated unicode symbols into their simple counterpart"""
    return ''.join((c for c in unicodedata.normalize('NFD', s)
                    if unicodedata.category(c) != 'Mn'))


class WordAnalyzer(object):
    """Simple analyzer: transform a text document into a sequence of word tokens

    This simple implementation does:
        - lower case conversion
        - unicode accents removal
        - token extraction using unicode regexp word bounderies for token of
          minimum size of 2 symbols
    """

    token_pattern = re.compile(r"\b\w\w+\b", re.U)

    def __init__(self, default_charset='utf-8', stop_words=None):
        self.charset = default_charset
        self.stop_words = stop_words

    def analyze(self, text_document):
        if isinstance(text_document, str):
            text_document = text_document.decode(self.charset, 'ignore')
        text_document = strip_accents(text_document.lower())
        tokens = self.token_pattern.findall(text_document)
        if self.stop_words is not None:
            return [w for w in tokens if w not in self.stop_words]
        else:
            return tokens


class CharNGramAnalyzer(object):
    """Compute character n-grams features of a text document

    This analyzer is interesting since it is language agnostic and will work
    well even for language where word segmentation is not as trivial as English
    such as Chinese and German for instance.

    Because of this, it can be considered a basic morphological analyzer.
    """

    white_spaces = re.compile(r"\s\s+")

    def __init__(self, default_charset='utf-8', min_n=3, max_n=6):
        self.charset = default_charset
        self.min_n = min_n
        self.max_n = max_n

    def analyze(self, text_document):
        if isinstance(text_document, str):
            text_document = text_document.decode(self.charset, 'ignore')
        text_document = strip_accents(text_document.lower())

        # normalize white spaces
        text_document = self.white_spaces.sub(" ", text_document)

        text_len = len(text_document)
        ngrams = []
        for n in xrange(self.min_n, self.max_n + 1):
            if text_document < n:
                continue
            for i in xrange(text_len - n):
                ngrams.append(text_document[i: i + n])
        return ngrams


DEFAULT_ANALYZER = CharNGramAnalyzer(min_n=5, max_n=5)


class HashingVectorizer(object):
    """Compute term frequencies vectors using hashed term space

    See the Hashing-trick related papers referenced by John Langford on this
    page to get a grasp on the usefulness of this representation:

      http://hunch.net/~jl/projects/hash_reps/index.html

    dim is the number of buckets, higher dim means lower collision rate but
    also higher memory requirements and higher processing times on the
    resulting tfidf vectors.

    Documents is a sequence of lists of tokens to initialize the DF estimates.

    TODO handle bigrams in a smart way such as demonstrated here:

      http://streamhacker.com/2010/05/24/text-classification-sentiment-analysis-stopwords-collocations/

    """
    # TODO: implement me using the murmurhash that might be faster: but profile
    # me first :)

    def __init__(self, dim=5000, probes=1, use_idf=True,
                 analyzer=DEFAULT_ANALYZER,):
        self.dim = dim
        self.probes = probes
        self.analyzer = analyzer
        self.use_idf = use_idf

        # start counts at one to avoid zero division while
        # computing IDF
        self.df_counts = np.ones(dim, dtype=long)
        self.tf_vectors = None

    def hash_sign(self, token, probe=0):
        """Compute the hash of token with number proble and hashed sign"""
        h = hash(token + (probe * u"#"))
        return abs(h) % self.dim, 1.0 if h % 2 == 0 else -1.0

    def _sample_document(self, text, tf_vector, update_estimates=True):
        """Extract features from text and update running freq estimates"""
        tokens = self.analyzer.analyze(text)
        for token in tokens:
            # TODO add support for cooccurence tokens in a sentence
            # window
            for probe in xrange(self.probes):
                i, incr = self.hash_sign(token, probe)
                tf_vector[i] += incr
        tf_vector /= len(tokens) * self.probes

        if update_estimates and self.use_idf:
            # update the running DF estimate
            self.df_counts += tf_vector != 0.0
        return tf_vector

    def get_idf(self):
        n_samples = float(len(self.tf_vectors))
        return np.log(n_samples / self.df_counts)

    def get_tfidf(self):
        """Compute the TF-log(IDF) vectors of the sampled documents"""
        if self.tf_vectors is None:
            return None
        return self.tf_vectors * self.get_idf()

    def vectorize(self, text_documents):
        """Vectorize a batch of documents in python utf-8 strings or unicode"""
        tf_vectors = np.zeros((len(text_documents), self.dim))
        for i, text in enumerate(text_documents):
            self._sample_document(text, tf_vectors[i])

        if self.tf_vectors is None:
            self.tf_vectors = tf_vectors
        else:
            self.tf_vectors = np.vstack((self.tf_vectors, tf_vectors))

    def vectorize_files(self, document_filepaths):
        """Vectorize a batch of documents stored in utf-8 text files"""
        tf_vectors = np.zeros((len(document_filepaths), self.dim))
        for i, filepath in enumerate(document_filepaths):
            self._sample_document(file(filepath).read(), tf_vectors[i])

        if self.tf_vectors is None:
            self.tf_vectors = tf_vectors
        else:
            self.tf_vectors = np.vstack((self.tf_vectors, tf_vectors))

    def get_vectors(self):
        if self.use_idf:
            return self.get_tfidf()
        else:
            return self.tf_vectors


class SparseHashingVectorizer(object):
    """Compute term freq vectors using hashed term space in a sparse matrix

    The logic is the same as HashingVectorizer but it is possible to use much
    larger dimension vectors without memory issues thanks to the usage of
    scipy.sparse datastructure to store the tf vectors.
    """

<<<<<<< HEAD
    def __init__(self, dim=50000, probes=1, use_idf=True,
                 analyzer=DEFAULT_ANALYZER):
=======
    def __init__(self, dim=100000, probes=1, analyzer=SimpleAnalyzer(),
                 use_idf=True):
>>>>>>> da9edc52
        self.dim = dim
        self.probes = probes
        self.analyzer = analyzer
        self.use_idf = use_idf

        # start counts at one to avoid zero division while
        # computing IDF
        self.df_counts = np.ones(dim, dtype=long)
        self.tf_vectors = None

    def hash_sign(self, token, probe=0):
        h = hash(token + (probe * u"#"))
        return abs(h) % self.dim, 1.0 if h % 2 == 0 else -1.0

    def _sample_document(self, text, tf_vectors, idx=0, update_estimates=True):
        """Extract features from text and update running freq estimates"""

        tokens = self.analyzer.analyze(text)
        counts = defaultdict(lambda: 0.0)
        for token in tokens:
            # TODO add support for cooccurence tokens in a sentence
            # window
            for probe in xrange(self.probes):
                i, incr = self.hash_sign(token, probe)
                counts[i] += incr
        for k, v in counts.iteritems():
            if v == 0.0:
                # can happen if equally frequent conflicting features
                continue
            tf_vectors[idx, k] = v / (len(tokens) * self.probes)

            if update_estimates and self.use_idf:
                # update the running DF estimate
                self.df_counts[k] += 1

    def get_idf(self):
        n_samples = float(self.tf_vectors.shape[0])
        return np.log(n_samples / self.df_counts)

    def get_tfidf(self):
        """Compute the TF-log(IDF) vectors of the sampled documents"""
        coo = self.tf_vectors.tocoo()
        tf_idf = sp.lil_matrix(coo.shape)
        idf = self.get_idf()
        data, row, col = coo.data, coo.row, coo.col
        for i in xrange(len(data)):
            tf_idf[row[i], col[i]] = data[i] * idf[col[i]]
        return tf_idf.tocsr()

    def vectorize(self, text_documents):
        """Vectorize a batch of documents in python utf-8 strings or unicode"""
        tf_vectors = sp.dok_matrix((len(text_documents), self.dim))
        for i, text in enumerate(text_documents):
            self._sample_document(text, tf_vectors, i)

        if self.tf_vectors is None:
            self.tf_vectors = tf_vectors
        else:
            self.tf_vectors = sp.vstack((self.tf_vectors, tf_vectors))

    def vectorize_files(self, document_filepaths):
        """Vectorize a batch of utf-8 text files"""
        tf_vectors = sp.dok_matrix((len(document_filepaths), self.dim))
        for i, filepath in enumerate(document_filepaths):
            self._sample_document(file(filepath).read(), tf_vectors, i)

        if self.tf_vectors is None:
            self.tf_vectors = tf_vectors
        else:
            self.tf_vectors = sp.vstack((self.tf_vectors, tf_vectors))

    def get_vectors(self):
        if self.use_idf:
            return self.get_tfidf()
        else:
            return self.tf_vectors

<|MERGE_RESOLUTION|>--- conflicted
+++ resolved
@@ -225,22 +225,8 @@
     scipy.sparse datastructure to store the tf vectors.
     """
 
-<<<<<<< HEAD
-    def __init__(self, dim=50000, probes=1, use_idf=True,
+    def __init__(self, dim=100000, probes=1, use_idf=True,
                  analyzer=DEFAULT_ANALYZER):
-=======
-    def __init__(self, dim=100000, probes=1, analyzer=SimpleAnalyzer(),
-                 use_idf=True):
->>>>>>> da9edc52
-        self.dim = dim
-        self.probes = probes
-        self.analyzer = analyzer
-        self.use_idf = use_idf
-
-        # start counts at one to avoid zero division while
-        # computing IDF
-        self.df_counts = np.ones(dim, dtype=long)
-        self.tf_vectors = None
 
     def hash_sign(self, token, probe=0):
         h = hash(token + (probe * u"#"))
