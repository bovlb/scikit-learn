--- conflicted
+++ resolved
@@ -589,11 +589,7 @@
 
     Attributes
     ----------
-<<<<<<< HEAD
-    covariance_type : string (read-only)
-=======
-    cvtype : string
->>>>>>> b917b135
+    covariance_type : string
         String describing the type of covariance parameters used by
         the model.  Must be one of 'spherical', 'tied', 'diag', 'full'.
 
@@ -614,11 +610,7 @@
 
     covars : array
         Covariance parameters for each state.  The shape depends on
-<<<<<<< HEAD
-        `covariance_type`:
-=======
-        `cvtype`::
->>>>>>> b917b135
+        `covariance_type`::
             (`n_components`,)                   if 'spherical',
             (`n_features`, `n_features`)              if 'tied',
             (`n_components`, `n_features`)           if 'diag',
@@ -645,23 +637,6 @@
                  transmat=None, startprob_prior=None, transmat_prior=None,
                  means_prior=None, means_weight=0,
                  covars_prior=1e-2, covars_weight=1):
-<<<<<<< HEAD
-        """Create a hidden Markov model with Gaussian emissions.
-
-        Initializes parameters such that every state has zero mean and
-        identity covariance.
-
-        Parameters
-        ----------
-        n_components : int
-            Number of states.
-        covariance_type : string
-            String describing the type of covariance parameters to
-            use.  Must be one of 'spherical', 'tied', 'diag', 'full'.
-            Defaults to 'diag'.
-        """
-=======
->>>>>>> b917b135
         super(GaussianHMM, self).__init__(n_components, startprob, transmat,
                                           startprob_prior=startprob_prior,
                                           transmat_prior=transmat_prior)
